--- conflicted
+++ resolved
@@ -224,11 +224,8 @@
         .arg("--tags=test_tag2")
         .arg("test_tag4")
         .assert()
-<<<<<<< HEAD
-        .success();
-=======
-        .stdout(predicates::str::contains("Updated 1 note"));
->>>>>>> 986ae72c
+        .success();
+  
     // NOT in a1
     assert!(!hypothesis_client
         .fetch_annotation(&a1.id)
